--- conflicted
+++ resolved
@@ -925,22 +925,14 @@
         val goodCase =
           ZManaged
             .succeed(0)
-<<<<<<< HEAD
-            .rejectManaged[Any, String]({ case v if v != 0 => ZManaged.succeed("Partial failed!") })
-=======
-            .rejectM[Any, String] { case v if v != 0 => ZManaged.succeed("Partial failed!") }
->>>>>>> f8c437bd
+            .rejectManaged[Any, String] { case v if v != 0 => ZManaged.succeed("Partial failed!") }
             .sandbox
             .either
 
         val partialBadCase =
           ZManaged
             .succeed(1)
-<<<<<<< HEAD
-            .rejectManaged({ case v if v != 0 => ZManaged.fail("Partial failed!") })
-=======
-            .rejectM { case v if v != 0 => ZManaged.fail("Partial failed!") }
->>>>>>> f8c437bd
+            .rejectManaged { case v if v != 0 => ZManaged.fail("Partial failed!") }
             .sandbox
             .either
             .map(_.left.map(_.failureOrCause))
@@ -948,11 +940,7 @@
         val badCase =
           ZManaged
             .succeed(1)
-<<<<<<< HEAD
-            .rejectManaged({ case v if v != 0 => ZManaged.fail("Partial failed!") })
-=======
-            .rejectM { case v if v != 0 => ZManaged.fail("Partial failed!") }
->>>>>>> f8c437bd
+            .rejectManaged { case v if v != 0 => ZManaged.fail("Partial failed!") }
             .sandbox
             .either
             .map(_.left.map(_.failureOrCause))
