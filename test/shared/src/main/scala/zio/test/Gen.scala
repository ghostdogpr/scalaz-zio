--- conflicted
+++ resolved
@@ -382,7 +382,6 @@
     int(min, max).flatMap(f)
 
   /**
-<<<<<<< HEAD
    * A generator of bytes. Shrinks toward '0'.
    */
   def byte(implicit trace: ZTraceElement): Gen[Has[Random], Byte] =
@@ -393,12 +392,8 @@
     }
 
   /**
-   * A generator of byte values inside the specified range: [start, end].
-   * The shrinker will shrink toward the lower end of the range ("smallest").
-=======
    * A generator of byte values inside the specified range: [start, end]. The
    * shrinker will shrink toward the lower end of the range ("smallest").
->>>>>>> 26bd9d6e
    */
   def byte(min: Byte, max: Byte)(implicit trace: ZTraceElement): Gen[Has[Random], Byte] =
     int(min.toInt, max.toInt).map(_.toByte)
@@ -449,8 +444,8 @@
     listOfN(n)(g).map(Chunk.fromIterable)
 
   /**
-   * Composes the specified generators to create a cartesian product of
-   * elements with the specified function.
+   * Composes the specified generators to create a cartesian product of elements
+   * with the specified function.
    */
   def collectAll[R, A](gens: Iterable[Gen[R, A]])(implicit trace: ZTraceElement): Gen[R, List[A]] =
     gens.foldRight[Gen[R, List[A]]](Gen.const(List.empty))(_.zipWith(_)(_ :: _))
@@ -521,19 +516,14 @@
     } yield f(a, b, c, d)
 
   /**
-<<<<<<< HEAD
    * A generator of doubles. Shrinks toward '0'.
    */
   def double(implicit trace: ZTraceElement): Gen[Has[Random], Double] =
     fromZIOSample(nextDouble.map(Sample.shrinkFractional(0f)))
 
   /**
-   * A generator of double values inside the specified range: [start, end].
-   * The shrinker will shrink toward the lower end of the range ("smallest").
-=======
    * A generator of double values inside the specified range: [start, end]. The
    * shrinker will shrink toward the lower end of the range ("smallest").
->>>>>>> 26bd9d6e
    */
   def double(min: Double, max: Double)(implicit trace: ZTraceElement): Gen[Has[Random], Double] =
     if (min > max)
@@ -856,7 +846,6 @@
     }
 
   /**
-<<<<<<< HEAD
    * A generator of shorts. Shrinks toward '0'.
    */
   def short(implicit trace: ZTraceElement): Gen[Has[Random], Short] =
@@ -867,12 +856,8 @@
     }
 
   /**
-   * A generator of short values inside the specified range: [start, end].
-   * The shrinker will shrink toward the lower end of the range ("smallest").
-=======
    * A generator of short values inside the specified range: [start, end]. The
    * shrinker will shrink toward the lower end of the range ("smallest").
->>>>>>> 26bd9d6e
    */
   def short(min: Short, max: Short)(implicit trace: ZTraceElement): Gen[Has[Random], Short] =
     int(min.toInt, max.toInt).map(_.toShort)
@@ -961,19 +946,14 @@
       f(s).flatMap { case (s, a) => unfoldGenN(n - 1)(s)(f).map(a :: _) }
 
   /**
-<<<<<<< HEAD
    * A generator of Unicode characters. Shrinks toward '0'.
    */
   def unicodeChar(implicit trace: ZTraceElement): Gen[Has[Random], Char] =
     Gen.oneOf(Gen.char('\u0000', '\uD7FF'), Gen.char('\uE000', '\uFFFD'))
 
   /**
-   * A generator of uniformly distributed doubles between [0, 1].
-   * The shrinker will shrink toward `0`.
-=======
    * A generator of uniformly distributed doubles between [0, 1]. The shrinker
    * will shrink toward `0`.
->>>>>>> 26bd9d6e
    */
   def uniform(implicit trace: ZTraceElement): Gen[Has[Random], Double] =
     fromZIOSample(nextDouble.map(Sample.shrinkFractional(0.0)))
