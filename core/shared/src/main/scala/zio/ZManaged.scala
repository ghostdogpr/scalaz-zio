--- conflicted
+++ resolved
@@ -56,19 +56,18 @@
   def zio: ZIO[(R, ZManaged.ReleaseMap), E, (ZManaged.Finalizer, A)]
 
   /**
-<<<<<<< HEAD
    * Syntax for adding aspects.
    */
   final def @@[LowerR <: UpperR, UpperR <: R, LowerE >: E, UpperE >: LowerE, LowerA >: A, UpperA >: LowerA](
     aspect: ZManagedAspect[LowerR, UpperR, LowerE, UpperE, LowerA, UpperA]
   ): ZManaged[UpperR, LowerE, LowerA] =
     aspect(self)
-=======
+
+  /**
    * A symbolic alias for `orDie`.
    */
   final def !(implicit ev1: E <:< Throwable, ev2: CanFail[E]): ZManaged[R, Nothing, A] =
     self.orDie
->>>>>>> 50465f01
 
   /**
    * Symbolic alias for zip.
