--- conflicted
+++ resolved
@@ -53,24 +53,22 @@
     ZIO.access
 
   /**
-<<<<<<< HEAD
-   * @see See [[zio.ZIO.accessZIO]]
-=======
-   * @see
-   *   See [[zio.ZIO.accessM]]
->>>>>>> 26bd9d6e
+   * @see
+   *   See [[zio.ZIO.accessZIO]]
    */
   def accessZIO[R]: ZIO.AccessZIOPartiallyApplied[R] =
     ZIO.accessZIO
 
   /**
-   * @see See acquireReleaseWith [[zio.ZIO]]
+   * @see
+   *   See acquireReleaseWith [[zio.ZIO]]
    */
   def acquireReleaseWith[R, A](acquire: => RIO[R, A]): ZIO.Acquire[R, Throwable, A] =
     ZIO.acquireReleaseWith(acquire)
 
   /**
-   * @see See acquireReleaseWith [[zio.ZIO]]
+   * @see
+   *   See acquireReleaseWith [[zio.ZIO]]
    */
   def acquireReleaseWith[R, A, B](
     acquire: => RIO[R, A],
@@ -80,13 +78,15 @@
     ZIO.acquireReleaseWith(acquire, release, use)
 
   /**
-   * @see See acquireReleaseExitWith [[zio.ZIO]]
+   * @see
+   *   See acquireReleaseExitWith [[zio.ZIO]]
    */
   def acquireReleaseExitWith[R, A](acquire: => RIO[R, A]): ZIO.AcquireExit[R, Throwable, A] =
     ZIO.acquireReleaseExitWith(acquire)
 
   /**
-   * @see See acquireReleaseExitWith [[zio.ZIO]]
+   * @see
+   *   See acquireReleaseExitWith [[zio.ZIO]]
    */
   def acquireReleaseExitWith[R, A, B](
     acquire: => RIO[R, A],
@@ -96,7 +96,8 @@
     ZIO.acquireReleaseExitWith(acquire, release, use)
 
   /**
-   * @see See [[zio.ZIO.async]]
+   * @see
+   *   See [[zio.ZIO.async]]
    */
   def async[R, A](register: (RIO[R, A] => Unit) => Any, blockingOn: => FiberId = FiberId.None)(implicit
     trace: ZTraceElement
@@ -104,7 +105,8 @@
     ZIO.async(register, blockingOn)
 
   /**
-   * @see See [[zio.ZIO.asyncMaybe]]
+   * @see
+   *   See [[zio.ZIO.asyncMaybe]]
    */
   def asyncMaybe[R, A](
     register: (RIO[R, A] => Unit) => Option[RIO[R, A]],
@@ -113,13 +115,15 @@
     ZIO.asyncMaybe(register, blockingOn)
 
   /**
-   * @see See [[zio.ZIO.asyncZIO]]
+   * @see
+   *   See [[zio.ZIO.asyncZIO]]
    */
   def asyncZIO[R, A](register: (RIO[R, A] => Unit) => RIO[R, Any])(implicit trace: ZTraceElement): RIO[R, A] =
     ZIO.asyncZIO(register)
 
   /**
-   * @see See [[zio.ZIO.asyncInterrupt]]
+   * @see
+   *   See [[zio.ZIO.asyncInterrupt]]
    */
   def asyncInterrupt[R, A](
     register: (RIO[R, A] => Unit) => Either[Canceler[R], RIO[R, A]],
@@ -128,37 +132,43 @@
     ZIO.asyncInterrupt(register, blockingOn)
 
   /**
-   * @see See [[zio.ZIO.attempt]]
+   * @see
+   *   See [[zio.ZIO.attempt]]
    */
   def attempt[A](effect: => A)(implicit trace: ZTraceElement): Task[A] =
     ZIO.attempt(effect)
 
   /**
-   * @see See [[zio.ZIO.attemptBlocking]]
+   * @see
+   *   See [[zio.ZIO.attemptBlocking]]
    */
   def attemptBlocking[A](effect: => A)(implicit trace: ZTraceElement): Task[A] =
     ZIO.attemptBlocking(effect)
 
   /**
-   * @see See [[zio.ZIO.attemptBlockingCancelable]]
+   * @see
+   *   See [[zio.ZIO.attemptBlockingCancelable]]
    */
   def attemptBlockingCancelable[A](effect: => A)(cancel: => UIO[Any])(implicit trace: ZTraceElement): Task[A] =
     ZIO.attemptBlockingCancelable(effect)(cancel)
 
   /**
-   * @see See [[zio.ZIO.attemptBlockingInterrupt]]
+   * @see
+   *   See [[zio.ZIO.attemptBlockingInterrupt]]
    */
   def attemptBlockingInterrupt[A](effect: => A)(implicit trace: ZTraceElement): Task[A] =
     ZIO.attemptBlockingInterrupt(effect)
 
   /**
-   * @see See [[zio.ZIO.blocking]]
+   * @see
+   *   See [[zio.ZIO.blocking]]
    */
   def blocking[R, A](zio: => RIO[R, A])(implicit trace: ZTraceElement): RIO[R, A] =
     ZIO.blocking(zio)
 
   /**
-   * @see See [[zio.ZIO.blockingExecutor]]
+   * @see
+   *   See [[zio.ZIO.blockingExecutor]]
    */
   def blockingExecutor(implicit trace: ZTraceElement): UIO[Executor] =
     ZIO.blockingExecutor
@@ -210,19 +220,9 @@
     ZIO.checkInterruptible(f)
 
   /**
-<<<<<<< HEAD
-   * @see See [[[zio.ZIO.collect[R,E,A,B,Collection[+Element]<:Iterable[Element]]*]]]
-=======
-   * @see
-   *   See [[zio.ZIO.checkTraced]]
-   */
-  def checkTraced[R, A](f: TracingStatus => RIO[R, A]): RIO[R, A] =
-    ZIO.checkTraced(f)
-
-  /**
-   * @see
-   *   See [[zio.ZIO.collect]]
->>>>>>> 26bd9d6e
+   * @see
+   *   See
+   *   [[[zio.ZIO.collect[R,E,A,B,Collection[+Element]<:Iterable[Element]]*]]]
    */
   def collect[R, A, B, Collection[+Element] <: Iterable[Element]](in: Collection[A])(
     f: A => ZIO[R, Option[Throwable], B]
@@ -230,8 +230,8 @@
     ZIO.collect(in)(f)
 
   /**
-<<<<<<< HEAD
-   * @see See [[[zio.ZIO.collect[R,E,Key,Key2,Value,Value2](map:Map*]]]
+   * @see
+   *   See [[[zio.ZIO.collect[R,E,Key,Key2,Value,Value2](map:Map*]]]
    */
   def collect[R, Key, Key2, Value, Value2](
     map: Map[Key, Value]
@@ -241,12 +241,9 @@
     ZIO.collect(map)(f)
 
   /**
-   * @see See [[[zio.ZIO.collectAll[R,E,A,Collection[+Element]<:Iterable[Element]]*]]]
-=======
    * @see
    *   See
    *   [[[zio.ZIO.collectAll[R,E,A,Collection[+Element]<:Iterable[Element]]*]]]
->>>>>>> 26bd9d6e
    */
   def collectAll[R, A, Collection[+Element] <: Iterable[Element]](
     in: Collection[RIO[R, A]]
@@ -282,31 +279,24 @@
     ZIO.collectAll(in)
 
   /**
-<<<<<<< HEAD
-   * @see See [[zio.ZIO.collectAll_]]
-=======
-   * @see
-   *   See [[[zio.ZIO.collectAll_[R,E,A](in:Iterable*]]]
->>>>>>> 26bd9d6e
+   * @see
+   *   See [[zio.ZIO.collectAll_]]
    */
   @deprecated("use collectAllDiscard", "2.0.0")
   def collectAll_[R, A](in: => Iterable[RIO[R, A]])(implicit trace: ZTraceElement): RIO[R, Unit] =
     ZIO.collectAll_(in)
 
   /**
-<<<<<<< HEAD
-   * @see See [[zio.ZIO.collectAllDiscard]]
+   * @see
+   *   See [[zio.ZIO.collectAllDiscard]]
    */
   def collectAllDiscard[R, A](in: => Iterable[RIO[R, A]])(implicit trace: ZTraceElement): RIO[R, Unit] =
     ZIO.collectAllDiscard(in)
 
   /**
-   * @see See [[[zio.ZIO.collectAllPar[R,E,A,Collection[+Element]<:Iterable[Element]]*]]]
-=======
    * @see
    *   See
    *   [[[zio.ZIO.collectAllPar[R,E,A,Collection[+Element]<:Iterable[Element]]*]]]
->>>>>>> 26bd9d6e
    */
   def collectAllPar[R, A, Collection[+Element] <: Iterable[Element]](
     as: Collection[RIO[R, A]]
@@ -335,30 +325,23 @@
     ZIO.collectAllPar(as)
 
   /**
-<<<<<<< HEAD
-   * @see See [[zio.ZIO.collectAllPar_]]
-=======
-   * @see
-   *   See [[[zio.ZIO.collectAllPar_[R,E,A](as:Iterable*]]]
->>>>>>> 26bd9d6e
+   * @see
+   *   See [[zio.ZIO.collectAllPar_]]
    */
   @deprecated("use collectAllParDiscard", "2.0.0")
   def collectAllPar_[R, A](in: => Iterable[RIO[R, A]])(implicit trace: ZTraceElement): RIO[R, Unit] =
     ZIO.collectAllPar_(in)
 
   /**
-<<<<<<< HEAD
-   * @see See [[zio.ZIO.collectAllParDiscard]]
+   * @see
+   *   See [[zio.ZIO.collectAllParDiscard]]
    */
   def collectAllParDiscard[R, A](in: => Iterable[RIO[R, A]])(implicit trace: ZTraceElement): RIO[R, Unit] =
     ZIO.collectAllParDiscard(in)
 
   /**
-   * @see See [[zio.ZIO.collectAllParN]]
-=======
    * @see
    *   See [[zio.ZIO.collectAllParN]]
->>>>>>> 26bd9d6e
    */
   @deprecated("use collectAllPar", "2.0.0")
   def collectAllParN[R, A, Collection[+Element] <: Iterable[Element]](
@@ -369,31 +352,24 @@
     ZIO.collectAllParN(n)(as)
 
   /**
-<<<<<<< HEAD
-   * @see See [[zio.ZIO.collectAllParNDiscard]]
-=======
-   * @see
-   *   See [[zio.ZIO.collectAllParN_]]
->>>>>>> 26bd9d6e
+   * @see
+   *   See [[zio.ZIO.collectAllParNDiscard]]
    */
   @deprecated("use collectAllParDiscard", "2.0.0")
   def collectAllParN_[R, A](n: => Int)(as: => Iterable[RIO[R, A]])(implicit trace: ZTraceElement): RIO[R, Unit] =
     ZIO.collectAllParN_(n)(as)
 
   /**
-<<<<<<< HEAD
-   * @see See [[zio.ZIO.collectAllParN_]]
+   * @see
+   *   See [[zio.ZIO.collectAllParN_]]
    */
   @deprecated("use collectAllParDiscard", "2.0.0")
   def collectAllParNDiscard[R, A](n: => Int)(as: => Iterable[RIO[R, A]])(implicit trace: ZTraceElement): RIO[R, Unit] =
     ZIO.collectAllParNDiscard(n)(as)
 
   /**
-   * @see See [[zio.ZIO.collectAllSuccesses]]
-=======
    * @see
    *   See [[zio.ZIO.collectAllSuccesses]]
->>>>>>> 26bd9d6e
    */
   def collectAllSuccesses[R, A, Collection[+Element] <: Iterable[Element]](
     in: Collection[RIO[R, A]]
@@ -463,12 +439,9 @@
     ZIO.collectFirst(as)(f)
 
   /**
-<<<<<<< HEAD
-   * @see See [[[zio.ZIO.collectPar[R,E,A,B,Collection[+Element]<:Iterable[Element]]*]]]
-=======
-   * @see
-   *   See [[zio.ZIO.collectPar]]
->>>>>>> 26bd9d6e
+   * @see
+   *   See
+   *   [[[zio.ZIO.collectPar[R,E,A,B,Collection[+Element]<:Iterable[Element]]*]]]
    */
   def collectPar[R, A, B, Collection[+Element] <: Iterable[Element]](in: Collection[A])(
     f: A => ZIO[R, Option[Throwable], B]
@@ -476,8 +449,8 @@
     ZIO.collectPar(in)(f)
 
   /**
-<<<<<<< HEAD
-   * @see See [[[zio.ZIO.collectPar[R,E,Key,Key2,Value,Value2](map:Map*]]]
+   * @see
+   *   See [[[zio.ZIO.collectPar[R,E,Key,Key2,Value,Value2](map:Map*]]]
    */
   def collectPar[R, Key, Key2, Value, Value2](
     map: Map[Key, Value]
@@ -487,11 +460,8 @@
     ZIO.collectPar(map)(f)
 
   /**
-   * @see See [[zio.ZIO.collectParN]]
-=======
    * @see
    *   See [[zio.ZIO.collectParN]]
->>>>>>> 26bd9d6e
    */
   @deprecated("use collectPar", "2.0.0")
   def collectParN[R, A, B, Collection[+Element] <: Iterable[Element]](n: => Int)(in: Collection[A])(
@@ -597,35 +567,33 @@
     ZIO.effectAsyncInterrupt(register, blockingOn)
 
   /**
-<<<<<<< HEAD
-   * @see See [[zio.ZIO.effectBlocking]]
+   * @see
+   *   See [[zio.ZIO.effectBlocking]]
    */
   @deprecated("use attemptBlocking", "2.0.0")
   def effectBlocking[A](effect: => A)(implicit trace: ZTraceElement): Task[A] =
     ZIO.effectBlocking(effect)
 
   /**
-   * @see See [[zio.ZIO.effectBlockingCancelable]]
+   * @see
+   *   See [[zio.ZIO.effectBlockingCancelable]]
    */
   @deprecated("use attemptBlockingCancelable", "2.0.0")
   def effectBlockingCancelable[A](effect: => A)(cancel: => UIO[Any])(implicit trace: ZTraceElement): Task[A] =
     ZIO.effectBlockingCancelable(effect)(cancel)
 
   /**
-   * @see See [[zio.ZIO.effectBlockingInterrupt]]
+   * @see
+   *   See [[zio.ZIO.effectBlockingInterrupt]]
    */
   @deprecated("use attemptBlockingInterrupt", "2.0.0")
   def effectBlockingInterrupt[A](effect: => A)(implicit trace: ZTraceElement): Task[A] =
     ZIO.effectBlockingInterrupt(effect)
 
   /**
-   * Returns a lazily constructed effect, whose construction may itself require effects.
-   * When no environment is required (i.e., when R == Any) it is conceptually equivalent to `flatten(effect(io))`.
-=======
    * Returns a lazily constructed effect, whose construction may itself require
    * effects. When no environment is required (i.e., when R == Any) it is
    * conceptually equivalent to `flatten(effect(io))`.
->>>>>>> 26bd9d6e
    */
   @deprecated("use suspend", "2.0.0")
   def effectSuspend[R, A](rio: => RIO[R, A])(implicit trace: ZTraceElement): RIO[R, A] =
@@ -648,13 +616,8 @@
     ZIO.effectSuspendTotalWith(f)
 
   /**
-<<<<<<< HEAD
-   * @see See [[zio.ZIO.effectSuspendWith]]
-=======
-   * Returns a lazily constructed effect, whose construction may itself require
-   * effects. When no environment is required (i.e., when R == Any) it is
-   * conceptually equivalent to `flatten(effect(io))`.
->>>>>>> 26bd9d6e
+   * @see
+   *   See [[zio.ZIO.effectSuspendWith]]
    */
   @deprecated("use suspendWith", "2.0.0")
   def effectSuspendWith[R, A](f: (Platform, Fiber.Id) => RIO[R, A])(implicit trace: ZTraceElement): RIO[R, A] =
@@ -697,7 +660,8 @@
     ZIO.fail(error)
 
   /**
-   * @see See [[zio.ZIO.failCause]]
+   * @see
+   *   See [[zio.ZIO.failCause]]
    */
   def failCause(cause: => Cause[Throwable])(implicit trace: ZTraceElement): Task[Nothing] =
     ZIO.failCause(cause)
@@ -782,19 +746,8 @@
     ZIO.filterNotPar(as)(f)
 
   /**
-<<<<<<< HEAD
-   * @see See [[zio.ZIO.firstSuccessOf]]
-=======
-   * @see
-   *   See [[zio.ZIO.first]]
-   */
-  def first[A]: RIO[(A, Any), A] =
-    ZIO.first
-
-  /**
    * @see
    *   See [[zio.ZIO.firstSuccessOf]]
->>>>>>> 26bd9d6e
    */
   def firstSuccessOf[R, A](
     rio: => RIO[R, A],
@@ -952,48 +905,38 @@
     ZIO.foreachParN(n)(as)(fn)
 
   /**
-<<<<<<< HEAD
-   * @see See [[zio.ZIO.foreach_]]
-=======
-   * @see
-   *   See [[[zio.ZIO.foreach_[R,E,A](as:Iterable*]]]
->>>>>>> 26bd9d6e
+   * @see
+   *   See [[zio.ZIO.foreach_]]
    */
   @deprecated("use foreachDiscard", "2.0.0")
   def foreach_[R, A](as: => Iterable[A])(f: A => RIO[R, Any])(implicit trace: ZTraceElement): RIO[R, Unit] =
     ZIO.foreach_(as)(f)
 
   /**
-<<<<<<< HEAD
-   * @see See [[zio.ZIO.foreachDiscard]]
-=======
-   * @see
-   *   See [[[zio.ZIO.foreachPar_[R,E,A](as:Iterable*]]]
->>>>>>> 26bd9d6e
+   * @see
+   *   See [[zio.ZIO.foreachDiscard]]
    */
   def foreachDiscard[R, A](as: => Iterable[A])(f: A => RIO[R, Any])(implicit trace: ZTraceElement): RIO[R, Unit] =
     ZIO.foreachDiscard(as)(f)
 
   /**
-   * @see See [[zio.ZIO.foreachPar_]]
+   * @see
+   *   See [[zio.ZIO.foreachPar_]]
    */
   @deprecated("use foreachParDiscard", "2.0.0")
   def foreachPar_[R, A, B](as: => Iterable[A])(f: A => RIO[R, Any])(implicit trace: ZTraceElement): RIO[R, Unit] =
     ZIO.foreachPar_(as)(f)
 
   /**
-<<<<<<< HEAD
-   * @see See [[zio.ZIO.foreachParDiscard]]
+   * @see
+   *   See [[zio.ZIO.foreachParDiscard]]
    */
   def foreachParDiscard[R, A, B](as: => Iterable[A])(f: A => RIO[R, Any])(implicit trace: ZTraceElement): RIO[R, Unit] =
     ZIO.foreachParDiscard(as)(f)
 
   /**
-   * @see See [[zio.ZIO.foreachParN_]]
-=======
    * @see
    *   See [[zio.ZIO.foreachParN_]]
->>>>>>> 26bd9d6e
    */
   @deprecated("use foreachParDiscard", "2.0.0")
   def foreachParN_[R, A, B](n: => Int)(as: => Iterable[A])(f: A => RIO[R, Any])(implicit
@@ -1002,8 +945,8 @@
     ZIO.foreachParN_(n)(as)(f)
 
   /**
-<<<<<<< HEAD
-   * @see See [[zio.ZIO.foreachParNDiscard]]
+   * @see
+   *   See [[zio.ZIO.foreachParNDiscard]]
    */
   @deprecated("use foreachParDiscard", "2.0.0")
   def foreachParNDiscard[R, A, B](n: => Int)(as: => Iterable[A])(f: A => RIO[R, Any])(implicit
@@ -1012,11 +955,8 @@
     ZIO.foreachParNDiscard(n)(as)(f)
 
   /**
-   * @see See [[zio.ZIO.forkAll]]
-=======
    * @see
    *   See [[zio.ZIO.forkAll]]
->>>>>>> 26bd9d6e
    */
   def forkAll[R, A, Collection[+Element] <: Iterable[Element]](
     as: Collection[RIO[R, A]]
@@ -1035,8 +975,8 @@
     ZIO.forkAll_(as)
 
   /**
-<<<<<<< HEAD
-   * @see See [[zio.ZIO.forkAllDiscard]]
+   * @see
+   *   See [[zio.ZIO.forkAllDiscard]]
    */
   def forkAllDiscard[R, A](as: => Iterable[RIO[R, A]])(implicit trace: ZTraceElement): URIO[R, Unit] =
     ZIO.forkAllDiscard(as)
@@ -1051,11 +991,8 @@
     constructor.make(input)
 
   /**
-   * @see See [[zio.ZIO.fromEither]]
-=======
    * @see
    *   See [[zio.ZIO.fromEither]]
->>>>>>> 26bd9d6e
    */
   def fromEither[A](v: => Either[Throwable, A])(implicit trace: ZTraceElement): Task[A] =
     ZIO.fromEither(v)
@@ -1076,23 +1013,15 @@
     ZIO.fromFiberM(fiber)
 
   /**
-<<<<<<< HEAD
-   * @see See [[zio.ZIO.fromFiberZIO]]
-=======
-   * @see
-   *   See [[zio.ZIO.fromFunction]]
->>>>>>> 26bd9d6e
+   * @see
+   *   See [[zio.ZIO.fromFiberZIO]]
    */
   def fromFiberZIO[A](fiber: => Task[Fiber[Throwable, A]])(implicit trace: ZTraceElement): Task[A] =
     ZIO.fromFiberZIO(fiber)
 
   /**
-<<<<<<< HEAD
-   * @see See [[zio.ZIO.fromFunction]]
-=======
-   * @see
-   *   See [[zio.ZIO.fromFunctionFuture]]
->>>>>>> 26bd9d6e
+   * @see
+   *   See [[zio.ZIO.fromFunction]]
    */
   @deprecated("use access", "2.0.0")
   def fromFunction[R, A](f: R => A)(implicit trace: ZTraceElement): URIO[R, A] =
@@ -1137,34 +1066,22 @@
     ZIO.getOrFail(v)
 
   /**
-<<<<<<< HEAD
-   * @see See [[zio.ZIO.getState]]
-=======
-   * @see
-   *   See [[zio.ZIO.halt]]
->>>>>>> 26bd9d6e
+   * @see
+   *   See [[zio.ZIO.getState]]
    */
   def getState[S: Tag](implicit trace: ZTraceElement): ZIO[Has[ZState[S]], Nothing, S] =
     ZIO.getState
 
   /**
-<<<<<<< HEAD
-   * @see See [[zio.ZIO.getStateWith]]
-=======
-   * @see
-   *   See [[zio.ZIO.haltWith]]
->>>>>>> 26bd9d6e
+   * @see
+   *   See [[zio.ZIO.getStateWith]]
    */
   def getStateWith[S]: ZIO.GetStateWithPartiallyApplied[S] =
     ZIO.getStateWith
 
   /**
-<<<<<<< HEAD
-   * @see See [[zio.ZIO.halt]]
-=======
-   * @see
-   *   See [[zio.ZIO.identity]]
->>>>>>> 26bd9d6e
+   * @see
+   *   See [[zio.ZIO.halt]]
    */
   @deprecated("use failCause", "2.0.0")
   def halt(cause: => Cause[Throwable])(implicit trace: ZTraceElement): Task[Nothing] =
@@ -1179,18 +1096,15 @@
     ZIO.ifM(b)
 
   /**
-<<<<<<< HEAD
-   * @see [[zio.ZIO.ifZIO]]
+   * @see
+   *   [[zio.ZIO.ifZIO]]
    */
   def ifZIO[R](b: => RIO[R, Boolean]): ZIO.IfZIO[R, Throwable] =
     ZIO.ifZIO(b)
 
   /**
-   * @see [[zio.ZIO.infinity]]
-=======
    * @see
    *   [[zio.ZIO.infinity]]
->>>>>>> 26bd9d6e
    */
   def infinity(implicit trace: ZTraceElement): URIO[Has[Clock], Nothing] =
     ZIO.infinity
@@ -1258,8 +1172,8 @@
     ZIO.loop_(initial)(cont, inc)(body)
 
   /**
-<<<<<<< HEAD
-   *  @see See [[zio.ZIO.loopDiscard]]
+   * @see
+   *   See [[zio.ZIO.loopDiscard]]
    */
   def loopDiscard[R, S](initial: => S)(cont: S => Boolean, inc: S => S)(body: S => RIO[R, Any])(implicit
     trace: ZTraceElement
@@ -1267,11 +1181,8 @@
     ZIO.loopDiscard(initial)(cont, inc)(body)
 
   /**
-   *  @see See [[zio.ZIO.left]]
-=======
    * @see
    *   See [[zio.ZIO.left]]
->>>>>>> 26bd9d6e
    */
   def left[R, A](a: => A)(implicit trace: ZTraceElement): RIO[R, Either[A, Nothing]] =
     ZIO.left(a)
@@ -1397,18 +1308,15 @@
     ZIO.not(effect)
 
   /**
-<<<<<<< HEAD
-   * @see See [[zio.ZIO.onExecutor]]
+   * @see
+   *   See [[zio.ZIO.onExecutor]]
    */
   def onExecutor[R, A](executor: => Executor)(taskr: RIO[R, A])(implicit trace: ZTraceElement): RIO[R, A] =
     ZIO.onExecutor(executor)(taskr)
 
   /**
-   * @see See [[zio.ZIO.partition]]
-=======
    * @see
    *   See [[zio.ZIO.partition]]
->>>>>>> 26bd9d6e
    */
   def partition[R, A, B](in: => Iterable[A])(f: A => RIO[R, B])(implicit
     trace: ZTraceElement
@@ -1492,24 +1400,22 @@
     ZIO.replicateM_(n)(effect)
 
   /**
-<<<<<<< HEAD
-   * @see See [[zio.ZIO.replicateZIO]]
+   * @see
+   *   See [[zio.ZIO.replicateZIO]]
    */
   def replicateZIO[R, A](n: => Int)(effect: => RIO[R, A])(implicit trace: ZTraceElement): RIO[R, Iterable[A]] =
     ZIO.replicateZIO(n)(effect)
 
   /**
-   * @see See [[zio.ZIO.replicateZIODiscard]]
+   * @see
+   *   See [[zio.ZIO.replicateZIODiscard]]
    */
   def replicateZIODiscard[R, A](n: => Int)(effect: => RIO[R, A])(implicit trace: ZTraceElement): RIO[R, Unit] =
     ZIO.replicateZIODiscard(n)(effect)
 
   /**
-   * @see See [[zio.ZIO.require]]
-=======
    * @see
    *   See [[zio.ZIO.require]]
->>>>>>> 26bd9d6e
    */
   @deprecated("use someOrFail", "2.0.0")
   def require[A](error: => Throwable)(implicit trace: ZTraceElement): IO[Throwable, Option[A]] => IO[Throwable, A] =
@@ -1539,18 +1445,15 @@
     ZIO.runtime
 
   /**
-<<<<<<< HEAD
-   * @see See [[zio.ZIO.runtimeConfig]]
-=======
-   * @see
-   *   See [[zio.ZIO.second]]
->>>>>>> 26bd9d6e
+   * @see
+   *   See [[zio.ZIO.runtimeConfig]]
    */
   def runtimeConfig(implicit trace: ZTraceElement): UIO[RuntimeConfig] =
     ZIO.runtimeConfig
 
   /**
-   * @see See [[zio.ZIO.setState]]
+   * @see
+   *   See [[zio.ZIO.setState]]
    */
   def setState[S: Tag](s: => S)(implicit trace: ZTraceElement): ZIO[Has[ZState[S]], Nothing, Unit] =
     ZIO.setState(s)
@@ -1563,18 +1466,15 @@
     ZIO.service[A]
 
   /**
-<<<<<<< HEAD
-   * @see See [[zio.ZIO.serviceAt]]
+   * @see
+   *   See [[zio.ZIO.serviceAt]]
    */
   def serviceAt[Service]: ZIO.ServiceAtPartiallyApplied[Service] =
     ZIO.serviceAt[Service]
 
   /**
-   * @see See [[zio.ZIO.services[A,B]*]]
-=======
    * @see
    *   See [[zio.ZIO.services[A,B]*]]
->>>>>>> 26bd9d6e
    */
   @deprecated("use service", "2.0.0")
   def services[A: Tag, B: Tag](implicit trace: ZTraceElement): URIO[Has[A] with Has[B], (A, B)] =
@@ -1627,52 +1527,43 @@
     ZIO.succeed(a)
 
   /**
-<<<<<<< HEAD
-   * @see See [[zio.ZIO.succeedBlocking]]
-=======
-   * @see
-   *   See [[zio.ZIO.swap]]
->>>>>>> 26bd9d6e
+   * @see
+   *   See [[zio.ZIO.succeedBlocking]]
    */
   def succeedBlocking[A](a: => A)(implicit trace: ZTraceElement): UIO[A] =
     ZIO.succeedBlocking(a)
 
   /**
-<<<<<<< HEAD
-   * @see See [[zio.ZIO.suspend]]
+   * @see
+   *   See [[zio.ZIO.suspend]]
    */
   def suspend[R, A](rio: => RIO[R, A])(implicit trace: ZTraceElement): RIO[R, A] =
     ZIO.suspend(rio)
 
   /**
-   * @see See [[zio.ZIO.suspendSucceed]]
-=======
-   * @see
-   *   See [[zio.ZIO.trace]]
->>>>>>> 26bd9d6e
+   * @see
+   *   See [[zio.ZIO.suspendSucceed]]
    */
   def suspendSucceed[R, A](rio: => RIO[R, A])(implicit trace: ZTraceElement): RIO[R, A] =
     ZIO.suspendSucceed(rio)
 
   /**
-<<<<<<< HEAD
-   * @see See [[zio.ZIO.suspendSucceedWith]]
-=======
-   * @see
-   *   See [[zio.ZIO.traced]]
->>>>>>> 26bd9d6e
+   * @see
+   *   See [[zio.ZIO.suspendSucceedWith]]
    */
   def suspendSucceedWith[R, A](p: (RuntimeConfig, FiberId) => RIO[R, A])(implicit trace: ZTraceElement): RIO[R, A] =
     ZIO.suspendSucceedWith(p)
 
   /**
-   * @see See [[zio.ZIO.suspendWith]]
+   * @see
+   *   See [[zio.ZIO.suspendWith]]
    */
   def suspendWith[R, A](p: (RuntimeConfig, FiberId) => RIO[R, A])(implicit trace: ZTraceElement): RIO[R, A] =
     ZIO.suspendWith(p)
 
   /**
-   * @see See [[zio.ZIO.trace]]
+   * @see
+   *   See [[zio.ZIO.trace]]
    */
   def trace(implicit trace: ZTraceElement): UIO[ZTrace] =
     ZIO.trace
@@ -1714,29 +1605,22 @@
     ZIO.unlessM(b)
 
   /**
-<<<<<<< HEAD
-   * @see See [[zio.ZIO.unlessZIO]]
+   * @see
+   *   See [[zio.ZIO.unlessZIO]]
    */
   def unlessZIO[R](b: => RIO[R, Boolean]): ZIO.UnlessZIO[R, Throwable] =
     ZIO.unlessZIO(b)
 
   /**
-   * @see See [[zio.ZIO.unsandbox]]
-=======
    * @see
    *   See [[zio.ZIO.unsandbox]]
->>>>>>> 26bd9d6e
    */
   def unsandbox[R, A](v: => IO[Cause[Throwable], A])(implicit trace: ZTraceElement): RIO[R, A] =
     ZIO.unsandbox(v)
 
   /**
-<<<<<<< HEAD
-   * @see See [[zio.ZIO.updateState]]
-=======
-   * @see
-   *   See [[zio.ZIO.untraced]]
->>>>>>> 26bd9d6e
+   * @see
+   *   See [[zio.ZIO.updateState]]
    */
   def updateState[S: Tag](f: S => S)(implicit trace: ZTraceElement): ZIO[Has[ZState[S]], Nothing, Unit] =
     ZIO.updateState(f)
@@ -1766,8 +1650,8 @@
     ZIO.whenCaseM(a)(pf)
 
   /**
-<<<<<<< HEAD
-   * @see See [[zio.ZIO.whenCaseZIO]]
+   * @see
+   *   See [[zio.ZIO.whenCaseZIO]]
    */
   def whenCaseZIO[R, A, B](a: => RIO[R, A])(pf: PartialFunction[A, RIO[R, B]])(implicit
     trace: ZTraceElement
@@ -1775,25 +1659,23 @@
     ZIO.whenCaseZIO(a)(pf)
 
   /**
-   * @see See [[zio.ZIO.whenM]]
-=======
    * @see
    *   See [[zio.ZIO.whenM]]
->>>>>>> 26bd9d6e
    */
   @deprecated("use whenZIO", "2.0.0")
   def whenM[R](b: => RIO[R, Boolean]): ZIO.WhenZIO[R, Throwable] =
     ZIO.whenM(b)
 
   /**
-<<<<<<< HEAD
-   * @see See [[zio.ZIO.whenZIO]]
+   * @see
+   *   See [[zio.ZIO.whenZIO]]
    */
   def whenZIO[R](b: => RIO[R, Boolean]): ZIO.WhenZIO[R, Throwable] =
     ZIO.whenZIO(b)
 
   /**
-   *  @see See [[zio.ZIO.withRuntimeConfig]]
+   * @see
+   *   See [[zio.ZIO.withRuntimeConfig]]
    */
   def withRuntimeConfig[R, A](runtimeConfig: => RuntimeConfig)(rio: => RIO[R, A])(implicit
     trace: ZTraceElement
@@ -1801,11 +1683,8 @@
     ZIO.withRuntimeConfig(runtimeConfig)(rio)
 
   /**
-   * @see See [[zio.ZIO.yieldNow]]
-=======
    * @see
    *   See [[zio.ZIO.yieldNow]]
->>>>>>> 26bd9d6e
    */
   def yieldNow(implicit trace: ZTraceElement): UIO[Unit] =
     ZIO.yieldNow
