// Copyright (C) 2017 John A. De Goes. All rights reserved.
package scalaz.zio

import scalaz.zio.duration.Duration

/**
 * The entry point for a purely-functional application on the JVM.
 *
 * {{{
 * import java.io.IOException
 * import scalaz.zio.{App, IO}
 * import scalaz.zio.console._
 *
 * object MyApp extends App {
 *
<<<<<<< HEAD
 *   def run(args: List[String]): UIO[ExitStatus] =
 *     myAppLogic.provide(Console.Live).attempt.map(_.fold(_ => 1, _ => 0)).map(ExitStatus.ExitNow(_))
=======
 * final def run(args: List[String]): IO[Nothing, ExitStatus] =
 *     myAppLogic.attempt.map(_.fold(_ => 1, _ => 0)).map(ExitStatus.ExitNow(_))
>>>>>>> bd35c7eb
 *
 *   def myAppLogic: ZIO[Console, IOException, Unit] =
 *     for {
 *       _ <- putStrLn("Hello! What is your name?")
 *       n <- getStrLn
 *       _ <- putStrLn("Hello, " + n + ", good to meet you!")
 *     } yield ()
 * }
 * }}}
 */
trait App extends RTS {
  sealed abstract class ExitStatus extends Serializable with Product
  object ExitStatus extends Serializable {
    case class ExitNow(code: Int)                         extends ExitStatus
    case class ExitWhenDone(code: Int, timeout: Duration) extends ExitStatus
    case object DoNotExit                                 extends ExitStatus
  }

  /**
   * The main function of the application, which will be passed the command-line
   * arguments to the program and has to return an `IO` with the errors fully handled.
   */
  def run(args: List[String]): UIO[ExitStatus]

  /**
   * The Scala main function, intended to be called only by the Scala runtime.
   */
  final def main(args0: Array[String]): Unit =
    unsafeRun(
      for {
        fiber <- run(args0.toList).fork
        _ <- IO.sync(Runtime.getRuntime.addShutdownHook(new Thread {
              override def run() = {
                val _ = unsafeRunSync(fiber.interrupt)
              }
            }))
        result <- fiber.join
      } yield result
    ) match {
      case ExitStatus.ExitNow(code) =>
        sys.exit(code)
      case ExitStatus.ExitWhenDone(code, _) =>
        // TODO: Shutdown
        sys.exit(code)
      case ExitStatus.DoNotExit =>
    }

}<|MERGE_RESOLUTION|>--- conflicted
+++ resolved
@@ -13,13 +13,8 @@
  *
  * object MyApp extends App {
  *
-<<<<<<< HEAD
- *   def run(args: List[String]): UIO[ExitStatus] =
+ *   final def run(args: List[String]): UIO[ExitStatus] =
  *     myAppLogic.provide(Console.Live).attempt.map(_.fold(_ => 1, _ => 0)).map(ExitStatus.ExitNow(_))
-=======
- * final def run(args: List[String]): IO[Nothing, ExitStatus] =
- *     myAppLogic.attempt.map(_.fold(_ => 1, _ => 0)).map(ExitStatus.ExitNow(_))
->>>>>>> bd35c7eb
  *
  *   def myAppLogic: ZIO[Console, IOException, Unit] =
  *     for {
