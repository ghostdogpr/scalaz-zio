--- conflicted
+++ resolved
@@ -37,7 +37,6 @@
   object MaxParams extends Method[T22[Int], Throwable, String]
 
   val compose: URLayer[Has[Proxy], ImpureModule] =
-<<<<<<< HEAD
     ZIO
       .service[Proxy]
       .flatMap { proxy =>
@@ -49,7 +48,7 @@
             def manyParams(a: Int, b: String, c: Long): String     = rts.unsafeRunTask(proxy(ManyParams, (a, b, c)))
             def manyParamLists(a: Int)(b: String)(c: Long): String = rts.unsafeRunTask(proxy(ManyParamLists, a, b, c))
             @silent("side-effecting nullary methods")
-            def command: Unit                                     = rts.unsafeRunTask(proxy(Command))
+            def command: Unit = rts.unsafeRunTask(proxy(Command))
             def parameterizedCommand(a: Int): Unit                = rts.unsafeRunTask(proxy(ParameterizedCommand, a))
             def overloaded(n: Int): String                        = rts.unsafeRunTask(proxy(Overloaded._0, n))
             def overloaded(n: Long): String                       = rts.unsafeRunTask(proxy(Overloaded._1, n))
@@ -95,62 +94,6 @@
             ): String =
               rts.unsafeRunTask(proxy(MaxParams, (a, b, c, d, e, f, g, h, i, j, k, l, m, n, o, p, q, r, s, t, u, v)))
           }
-=======
-    ZLayer.fromServiceM { proxy =>
-      withRuntime.map { rts =>
-        new ImpureModule.Service {
-          def zeroParams: String                                 = rts.unsafeRunTask(proxy(ZeroParams))
-          def zeroParamsWithParens(): String                     = rts.unsafeRunTask(proxy(ZeroParamsWithParens))
-          def singleParam(a: Int): String                        = rts.unsafeRunTask(proxy(SingleParam, a))
-          def manyParams(a: Int, b: String, c: Long): String     = rts.unsafeRunTask(proxy(ManyParams, (a, b, c)))
-          def manyParamLists(a: Int)(b: String)(c: Long): String = rts.unsafeRunTask(proxy(ManyParamLists, a, b, c))
-          @silent("side-effecting nullary methods")
-          def command: Unit = rts.unsafeRunTask(proxy(Command))
-          def parameterizedCommand(a: Int): Unit                = rts.unsafeRunTask(proxy(ParameterizedCommand, a))
-          def overloaded(n: Int): String                        = rts.unsafeRunTask(proxy(Overloaded._0, n))
-          def overloaded(n: Long): String                       = rts.unsafeRunTask(proxy(Overloaded._1, n))
-          def polyInput[I: Tag](v: I): String                   = rts.unsafeRunTask(proxy(PolyInput.of[I], v))
-          def polyError[E <: Throwable: Tag](v: String): String = rts.unsafeRunTask(proxy(PolyError.of[E], v))
-          def polyOutput[A: Tag](v: String): A                  = rts.unsafeRunTask(proxy(PolyOutput.of[A], v))
-          def polyInputError[I: Tag, E <: Throwable: Tag](v: I): String =
-            rts.unsafeRunTask(proxy(PolyInputError.of[I, E], v))
-          def polyInputOutput[I: Tag, A: Tag](v: I): A = rts.unsafeRunTask(proxy(PolyInputOutput.of[I, A], v))
-          def polyErrorOutput[E <: Throwable: Tag, A: Tag](v: String): A =
-            rts.unsafeRunTask(proxy(PolyErrorOutput.of[E, A], v))
-          def polyInputErrorOutput[I: Tag, E <: Throwable: Tag, A: Tag](v: I): A =
-            rts.unsafeRunTask(proxy(PolyInputErrorOutput.of[I, E, A], v))
-          def polyMixed[A: Tag]: (A, String)      = rts.unsafeRunTask(proxy(PolyMixed.of[(A, String)]))
-          def polyBounded[A <: AnyVal: Tag]: A    = rts.unsafeRunTask(proxy(PolyBounded.of[A]))
-          def varargs(a: Int, b: String*): String = rts.unsafeRunTask(proxy(Varargs, (a, b)))
-          def curriedVarargs(a: Int, b: String*)(c: Long, d: Char*): String =
-            rts.unsafeRunTask(proxy(CurriedVarargs, (a, b, c, d)))
-          def byName(a: => Int): String = rts.unsafeRunTask(proxy(ByName, a))
-          def maxParams(
-            a: Int,
-            b: Int,
-            c: Int,
-            d: Int,
-            e: Int,
-            f: Int,
-            g: Int,
-            h: Int,
-            i: Int,
-            j: Int,
-            k: Int,
-            l: Int,
-            m: Int,
-            n: Int,
-            o: Int,
-            p: Int,
-            q: Int,
-            r: Int,
-            s: Int,
-            t: Int,
-            u: Int,
-            v: Int
-          ): String =
-            rts.unsafeRunTask(proxy(MaxParams, (a, b, c, d, e, f, g, h, i, j, k, l, m, n, o, p, q, r, s, t, u, v)))
->>>>>>> 1222b352
         }
       }
       .toLayer
